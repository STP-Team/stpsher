"""Генерация диалога для ГОК."""

from aiogram_dialog import Dialog, DialogManager
from aiogram_dialog.widgets.kbd import Button, Row
from aiogram_dialog.widgets.text import Const, Format
from aiogram_dialog.window import Window

from tgbot.dialogs.events.common.game.game import start_game_dialog
from tgbot.dialogs.events.common.search import start_search_dialog
from tgbot.dialogs.states.gok import GokSG

menu_window = Window(
    Format("""👋 <b>Привет</b>!

Я - бот-помощник СТП

<i>Используй меню для взаимодействия с ботом</i>"""),
    Button(Const("🏮 Игра"), id="game", on_click=start_game_dialog),
    Row(
        Button(
            Const("🕵🏻 Поиск сотрудника"), id="search", on_click=start_search_dialog
        ),
        # Button(Const("👯‍♀️ Группы"), id="groups", on_click=start_groups_dialog),
    ),
    # SUPPORT_BTN,
    state=GokSG.menu,
)


async def on_start(_on_start, _dialog_manager: DialogManager, **_kwargs):
    """Установка параметров диалога по умолчанию при запуске.

    Args:
        _on_start: Дополнительные параметры запуска диалога
        _dialog_manager: Менеджер диалога
    """
    pass


<<<<<<< HEAD
gok_dialog = Dialog(
    menu_window,
    on_start=on_start,
)
=======
gok_dialog = Dialog(menu_window, on_start=on_start)
>>>>>>> c384f2fc
<|MERGE_RESOLUTION|>--- conflicted
+++ resolved
@@ -37,11 +37,4 @@
     pass
 
 
-<<<<<<< HEAD
-gok_dialog = Dialog(
-    menu_window,
-    on_start=on_start,
-)
-=======
-gok_dialog = Dialog(menu_window, on_start=on_start)
->>>>>>> c384f2fc
+gok_dialog = Dialog(menu_window, on_start=on_start)