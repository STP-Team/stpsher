--- conflicted
+++ resolved
@@ -51,11 +51,4 @@
     pass
 
 
-<<<<<<< HEAD
-head_dialog = Dialog(
-    menu_window,
-    on_start=on_start,
-)
-=======
-head_dialog = Dialog(menu_window, on_start=on_start)
->>>>>>> c384f2fc
+head_dialog = Dialog(menu_window, on_start=on_start)