"""Генерация диалога для МИП."""

from aiogram_dialog import Dialog, DialogManager
from aiogram_dialog.widgets.kbd import Button, Row
from aiogram_dialog.widgets.text import Const, Format
from aiogram_dialog.window import Window

from tgbot.dialogs.events.common.broadcast import start_broadcast_dialog
from tgbot.dialogs.events.common.files.files import start_files_dialog
from tgbot.dialogs.events.common.game.game import start_game_dialog
from tgbot.dialogs.events.common.search import start_search_dialog
from tgbot.dialogs.states.mip import MipSG

menu_window = Window(
    Format("""👋 <b>Привет</b>!

Я - бот-помощник СТП

<i>Используй меню для взаимодействия с ботом</i>"""),
    Row(
        Button(Const("📂 Файлы"), id="files", on_click=start_files_dialog),
        Button(Const("📢 Рассылки"), id="broadcast", on_click=start_broadcast_dialog),
    ),
    Button(Const("🏮 Игра"), id="game", on_click=start_game_dialog),
    Row(
        Button(
            Const("🕵🏻 Поиск сотрудника"), id="search", on_click=start_search_dialog
        ),
        # Button(Const("👯‍♀️ Группы"), id="groups", on_click=start_groups_dialog),
    ),
    # SUPPORT_BTN,
    state=MipSG.menu,
)


async def on_start(_on_start, _dialog_manager: DialogManager, **_kwargs):
    """Установка параметров диалога по умолчанию при запуске.

    Args:
        _on_start: Дополнительные параметры запуска диалога
        _dialog_manager: Менеджер диалога
    """
    pass


<<<<<<< HEAD
mip_dialog = Dialog(
    menu_window,
)
=======
mip_dialog = Dialog(menu_window)
>>>>>>> c384f2fc
<|MERGE_RESOLUTION|>--- conflicted
+++ resolved
@@ -43,10 +43,4 @@
     pass
 
 
-<<<<<<< HEAD
-mip_dialog = Dialog(
-    menu_window,
-)
-=======
-mip_dialog = Dialog(menu_window)
->>>>>>> c384f2fc
+mip_dialog = Dialog(menu_window)