--- conflicted
+++ resolved
@@ -345,7 +345,6 @@
         seller_name = format_fullname(
             seller.fullname, True, True, seller.username, seller.username
         )
-<<<<<<< HEAD
         # exchange.price теперь уже цена за час
         price_per_hour = exchange.price
         price_per_hour_text = (
@@ -376,24 +375,11 @@
 <code>{shift_time} ({hours_text}) {shift_date} ПРМ</code>
 💰 <b>Оплата:</b>
 <code>{price_display}</code> - {payment_date_str}</blockquote>"""
-=======
-        price_per_hour = await get_exchange_price_per_hour(exchange)
-        price_per_hour_text = (
-            f"{price_per_hour:g} р./ч." if price_per_hour is not None else "Не указано"
-        )
-        exchange_text = f"""<blockquote><b>{exchange_type}:</b>
-<code>{shift_time} ({hours_text}) {shift_date} ПРМ</code>
-💰 <b>Цена:</b>
-<code>{price:g} р. ({price_per_hour_text})</code> {"сразу" if exchange.payment_type == "immediate" else exchange.payment_date}
-👤 <b>Продавец:</b> 
-{seller_name}</blockquote>"""
->>>>>>> 631863fa
     else:
         buyer = await stp_repo.employee.get_users(user_id=exchange.buyer_id)
         buyer_name = format_fullname(
             buyer.fullname, True, True, buyer.username, buyer.username
         )
-<<<<<<< HEAD
         # Форматируем дату оплаты для buy запроса
         payment_date_str = (
             "сразу"
@@ -423,14 +409,6 @@
 <code>{shift_time} ({hours_text}) {shift_date} ПРМ</code>
 💰 <b>Оплата:</b>
 <code>{price_display}</code> - {payment_date_str}</blockquote>"""
-=======
-        exchange_text = f"""<blockquote><b>{exchange_type}:</b>
-<code>{shift_time} ({hours_text}) {shift_date} ПРМ</code>
-💰 <b>Цена:</b>
-<code>{price:g} р./ч.</code> {"сразу" if exchange.payment_type == "immediate" else exchange.payment_date}
-👤 <b>Продавец:</b>
-{buyer_name}</blockquote>"""
->>>>>>> 631863fa
     return exchange_text
 
 
@@ -790,30 +768,11 @@
         if not exchange:
             return {"error": "Запрос не найден"}
 
-<<<<<<< HEAD
-=======
-        # Проверяем, что это buy-запрос
-        if exchange.type != "buy":
-            return {"error": "Неверный тип запроса"}
-
-        # Информация об оплате
-        if exchange.payment_type == "immediate":
-            payment_info = "Сразу при продаже"
-        elif exchange.payment_date:
-            payment_info = f"До {exchange.payment_date.strftime('%d.%m.%Y')}"
-        else:
-            payment_info = "По договоренности"
-
->>>>>>> 631863fa
         exchange_info = await get_exchange_text(stp_repo, exchange, user.user_id)
         deeplink = f"buy_request_{exchange.id}"
 
         return {
             "exchange_info": exchange_info,
-<<<<<<< HEAD
-=======
-            "payment_info": payment_info,
->>>>>>> 631863fa
             "deeplink": deeplink,
         }
 
@@ -932,7 +891,6 @@
 async def my_detail_getter(
     user: Employee,
     bot: Bot,
-<<<<<<< HEAD
     stp_repo: MainRequestsRepo,
     dialog_manager: DialogManager,
     **_kwargs,
@@ -1028,13 +986,10 @@
 
 
 async def buy_time_selection_getter(
-=======
->>>>>>> 631863fa
     stp_repo: MainRequestsRepo,
     dialog_manager: DialogManager,
     **_kwargs,
 ) -> Dict[str, Any]:
-<<<<<<< HEAD
     """Геттер для экрана выбора времени покупки."""
     original_exchange = dialog_manager.dialog_data.get("original_exchange")
 
@@ -1101,81 +1056,6 @@
         end_str = dialog_manager.dialog_data.get("selected_end_time")
 
         from datetime import datetime
-=======
-    """Геттер для детального просмотра собственного обмена."""
-    exchange_id = (
-        dialog_manager.dialog_data.get("exchange_id", None)
-        or dialog_manager.start_data["exchange_id"]
-    )
-
-    exchange = await stp_repo.exchange.get_exchange_by_id(exchange_id)
-    is_seller = exchange.seller_id == dialog_manager.event.from_user.id
-
-    # Установка чекбоксов
-    in_schedule: ManagedCheckbox = dialog_manager.find(
-        "exchange_in_schedule"
-    )  # В графике
-    await in_schedule.set_checked(
-        exchange.in_seller_schedule if is_seller else exchange.in_buyer_schedule
-    )
-
-    exchange_is_paid: ManagedCheckbox = dialog_manager.find(
-        "exchange_is_paid"
-    )  # Статус оплаты
-    await exchange_is_paid.set_checked(exchange.is_paid)
-
-    private_checkbox: ManagedCheckbox = dialog_manager.find(
-        "offer_private_status"
-    )  # Статус приватности
-    await private_checkbox.set_checked(exchange.is_private)
-
-    # Статус сделки
-    exchange_status = dialog_manager.find("offer_status")
-    if exchange_status:
-        await exchange_status.set_checked(exchange.status == "active")
-
-    # Get other party information
-    other_party_name, other_party_type = await _get_other_party_info(
-        exchange, user.user_id, stp_repo
-    )
-
-    exchange_text = await get_exchange_text(stp_repo, exchange, user.user_id)
-    exchange_status = await get_exchange_status(exchange)
-    exchange_type = await get_exchange_type(exchange, is_seller=is_seller)
-
-    # Generate deeplink
-    exchange_deeplink = f"exchange_{exchange.id}"
-    exchange_deeplink_url = await create_start_link(
-        bot=bot, payload=exchange_deeplink, encode=True
-    )
-
-    # Check if exchange can be reactivated
-    could_activate = exchange.status in [
-        "inactive",
-        "canceled",
-        "expired",
-    ] and tz.localize(exchange.start_time) > datetime.now(tz=tz)
-
-    return {
-        "exchange_info": exchange_text,
-        "comment": exchange.comment,
-        "status": exchange.status,
-        "status_text": exchange_status,
-        "other_party_name": other_party_name,
-        "other_party_type": other_party_type,
-        "has_other_party": bool(other_party_name),
-        "is_active": exchange.status == "active",
-        "exchange_type": exchange_type,
-        "created_date": exchange.created_at.strftime(strftime_date)
-        if exchange.created_at
-        else "Не указано",
-        "is_paid": "Да" if exchange.is_paid else "Нет",
-        "deeplink": exchange_deeplink,
-        "deeplink_url": exchange_deeplink_url,
-        "could_activate": could_activate,
-        "is_seller": is_seller,
-    }
->>>>>>> 631863fa
 
         exchange_date = original_exchange["start_time"].date()
         selected_start = datetime.combine(
