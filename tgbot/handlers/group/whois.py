--- conflicted
+++ resolved
@@ -3,16 +3,11 @@
 from aiogram import F, Router
 from aiogram.filters import Command
 from aiogram.types import Message
-<<<<<<< HEAD
-from stp_database import Employee, MainRequestsRepo
-
-from tgbot.misc.helpers import format_fullname, get_role
-=======
 from stp_database import Employee
 from stp_database.repo.STP.requests import MainRequestsRepo
-
-from tgbot.misc.helpers import get_role
->>>>>>> 4ddd2515
+from stp_database import Employee, MainRequestsRepo
+
+from tgbot.misc.helpers import format_fullname, get_role
 
 logger = logging.getLogger(__name__)
 
@@ -22,6 +17,7 @@
 
 def create_user_info_message(user: Employee, user_head: Employee = None) -> str:
     """Создание сообщения с информацией о пользователе (аналогично inline search)"""
+
     # Определяем уровень доступа и эмодзи
     role_info = get_role(user.role)
 
