--- conflicted
+++ resolved
@@ -9,12 +9,7 @@
     ChatPermissions,
     Message,
 )
-<<<<<<< HEAD
 from stp_database import Employee, MainRequestsRepo
-=======
-from stp_database import Employee
-from stp_database.repo.STP.requests import MainRequestsRepo
->>>>>>> 4ddd2515
 
 from tgbot.filters.group import GroupAdminFilter
 from tgbot.misc.helpers import format_fullname
@@ -202,9 +197,9 @@
         )
 
         # Получаем информацию о заглушенном пользователе для красивого отображения
-        employee = await stp_repo.employee.get_users(user_id=target_user_id)
+        employee = await stp_repo.employee.get_user(user_id=target_user_id)
         if employee:
-            display_name = format_fullname(employee.fullname)
+            display_name = short_name(employee.fullname)
         else:
             display_name = target_user_name
 
@@ -282,9 +277,9 @@
         )
 
         # Получаем информацию о разглушенном пользователе для красивого отображения
-        employee = await stp_repo.employee.get_users(user_id=target_user_id)
+        employee = await stp_repo.employee.get_user(user_id=target_user_id)
         if employee:
-            display_name = format_fullname(employee.fullname)
+            display_name = short_name(employee.fullname)
         else:
             display_name = target_user_name
 
@@ -337,9 +332,9 @@
         )
 
         # Получаем информацию о забаненном пользователе для красивого отображения
-        employee = await stp_repo.employee.get_users(user_id=target_user_id)
+        employee = await stp_repo.employee.get_user(user_id=target_user_id)
         if employee:
-            display_name = format_fullname(employee.fullname)
+            display_name = short_name(employee.fullname)
         else:
             display_name = target_user_name
 
@@ -393,9 +388,9 @@
         )
 
         # Получаем информацию о разбаненном пользователе для красивого отображения
-        employee = await stp_repo.employee.get_users(user_id=target_user_id)
+        employee = await stp_repo.employee.get_user(user_id=target_user_id)
         if employee:
-            display_name = format_fullname(employee.fullname)
+            display_name = short_name(employee.fullname)
         else:
             display_name = target_user_name
 
