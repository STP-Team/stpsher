--- conflicted
+++ resolved
@@ -10,14 +10,9 @@
 
 from aiogram import Bot
 from apscheduler.schedulers.asyncio import AsyncIOScheduler
-<<<<<<< HEAD
 from stp_database import MainRequestsRepo
 
 from tgbot.misc.helpers import format_fullname
-=======
-from stp_database.repo.STP.requests import MainRequestsRepo
-
->>>>>>> 4ddd2515
 from tgbot.services.broadcaster import send_message
 from tgbot.services.schedule.studies_parser import StudiesScheduleParser, StudySession
 from tgbot.services.schedulers.base import BaseScheduler
@@ -64,7 +59,8 @@
 
 
 async def check_upcoming_studies(session_pool, bot: Bot):
-    """Check for upcoming studies and notify participants if less than a week away
+    """
+    Check for upcoming studies and notify participants if less than a week away
 
     Args:
         session_pool: Database session pool
@@ -182,7 +178,7 @@
             for participant_name in participant_names:
                 try:
                     # Find participant in database
-                    participant = await stp_repo.employee.get_users(
+                    participant = await stp_repo.employee.get_user(
                         fullname=participant_name
                     )
 
@@ -236,7 +232,8 @@
 async def create_study_notification_message(
     session: StudySession, stp_repo, time_diff: timedelta
 ) -> str:
-    """Create notification message for study participant
+    """
+    Create notification message for study participant
 
     Args:
         session: Study session object
@@ -267,14 +264,11 @@
     trainer_text = session.trainer
     if session.trainer:
         try:
-            trainer_user = await stp_repo.employee.get_users(fullname=session.trainer)
-            trainer_text = format_fullname(
-                trainer_user.fullname,
-                True,
-                True,
-                trainer_user.username,
-                trainer_user.user_id,
-            )
+            trainer_user = await stp_repo.employee.get_user(fullname=session.trainer)
+            if trainer_user and trainer_user.username:
+                trainer_text = (
+                    f"<a href='t.me/{trainer_user.username}'>{session.trainer}</a>"
+                )
         except Exception as e:
             logger.warning(
                 f"[Обучения] Could not get trainer info for {session.trainer}: {e}"
@@ -288,18 +282,21 @@
         f"\n📅 <b>Дата:</b> {session.date.strftime('%d.%m.%Y')} {session.time} {f'({session.duration})' if session.duration else ''}",
     ]
 
-    message_parts.extend([
-        "\n<blockquote expandable>💡 <b>Правила посещения обучений</b>",
-        "• Подтверди или отклони явку в письме об обучении на почте",
-        "• Крайний срок предупреждения о неявке - за 2 часа до начала обучения с линии",
-        "• Обязательно наличие камеры</blockquote>",
-    ])
+    message_parts.extend(
+        [
+            "\n<blockquote expandable>💡 <b>Правила посещения обучений</b>",
+            "• Подтверди или отклони явку в письме об обучении на почте",
+            "• Крайний срок предупреждения о неявке - за 2 часа до начала обучения с линии",
+            "• Обязательно наличие камеры</blockquote>",
+        ]
+    )
 
     return "\n".join(message_parts)
 
 
 def format_studies_notification_summary(sessions: List[StudySession]) -> str:
-    """Format brief summary of upcoming studies for logs
+    """
+    Format brief summary of upcoming studies for logs
 
     Args:
         sessions: List of upcoming study sessions
