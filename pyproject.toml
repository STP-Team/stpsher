[project]
name = "stpsherbot"
version = "0.1.0"
description = "Бот-помощник СТП"
readme = "README.md"
requires-python = ">=3.13"
dependencies = [
    "stp-database @ git+https://git@github.com/ERTG-BOTS/stp-database.git",
    "aiogram>=3.21.0",
    "aiogram-dialog>=2.4.0",
    "aiomysql>=0.2.0",
    "alembic==1.17.0",
    "apscheduler>=3.11.0",
    "betterlogging>=1.0.0",
    "databases>=0.9.0",
    "environs>=14.3.0",
    "openpyxl>=3.1.5",
    "pandas>=2.3.2",
    "pandas-stubs==2.3.2.250827",
    "redis>=6.3.0",
    "requests>=2.32.5",
<<<<<<< HEAD
    "sqlalchemy==2.0.44",
]
=======
    "sqlalchemy==2.0.43",
    "pytest>=8.4.2",
]

[tool.ruff]
preview = true

[tool.ruff.lint]
select = ["D", "E", "F", "I"]
ignore = ["D417", "E501"]

[tool.ruff.lint.pydocstyle]
convention = "google"
>>>>>>> 02540015
<|MERGE_RESOLUTION|>--- conflicted
+++ resolved
@@ -19,11 +19,7 @@
     "pandas-stubs==2.3.2.250827",
     "redis>=6.3.0",
     "requests>=2.32.5",
-<<<<<<< HEAD
     "sqlalchemy==2.0.44",
-]
-=======
-    "sqlalchemy==2.0.43",
     "pytest>=8.4.2",
 ]
 
@@ -35,5 +31,4 @@
 ignore = ["D417", "E501"]
 
 [tool.ruff.lint.pydocstyle]
-convention = "google"
->>>>>>> 02540015
+convention = "google"